# -*- coding: utf-8 -*-


<<<<<<< HEAD

=======
>>>>>>> fbfa29ec
try:
    __ATRASU_SETUP__
except:
    __ATRASU_SETUP__ = False

if not __ATRASU_SETUP__:
	from . import spectra
	from . import setup_atmosphere
	from . import const
	from . import nonltecalc
	from . import mathmatics
	from . import rtc<|MERGE_RESOLUTION|>--- conflicted
+++ resolved
@@ -1,10 +1,5 @@
 # -*- coding: utf-8 -*-
 
-
-<<<<<<< HEAD
-
-=======
->>>>>>> fbfa29ec
 try:
     __ATRASU_SETUP__
 except:
